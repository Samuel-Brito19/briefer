import { APIDataSources } from '@/hooks/useDatasources'
import type { DataSource, DataSourceType } from '@briefer/database'
import { Menu, Transition } from '@headlessui/react'
import { EllipsisVerticalIcon } from '@heroicons/react/20/solid'
import clsx from 'clsx'
import { formatDistanceToNow, differenceInSeconds } from 'date-fns'
import Link from 'next/link'
import { Fragment, useCallback, useMemo } from 'react'

<<<<<<< HEAD
=======
export type DataSourceType =
  | 'psql'
  | 'mysql'
  | 'bigquery'
  | 'snowflake'
  | 'athena'
  | 'redshift'
  | 'oracle'
  | 'mysql'
  | 'trino'
  | 'sqlserver'

>>>>>>> 384fbe00
export const dataSourcePrettyName = (t: DataSourceType): string => {
  switch (t) {
    case 'psql':
      return 'PostgreSQL'
    case 'mysql':
      return 'MySQL'
    case 'sqlserver':
      return 'SQLServer'
    case 'bigquery':
      return 'BigQuery'
    case 'athena':
      return 'Athena'
    case 'redshift':
      return 'Redshift'
    case 'oracle':
      return 'Oracle'
    case 'trino':
      return 'Trino'
  }
}

export const databaseImages = (t: DataSourceType): string => {
  switch (t) {
    case 'psql':
      return '/icons/postgres.png'
    case 'mysql':
      return '/icons/mysql.png'
    case 'sqlserver':
      return '/icons/sqlserver.png'
    case 'bigquery':
      return '/icons/bigquery.png'
    case 'athena':
      return '/icons/athena.png'
    case 'redshift':
      return '/icons/redshift.png'
    case 'oracle':
      return '/icons/oracle.png'
    case 'trino':
      return '/icons/trino.png'
  }
}

const databaseUrl = (ds: DataSource): string => {
  if (ds.data.isDemo) {
    switch (ds.type) {
      case 'psql':
        return 'postgresql://demodb'
      case 'redshift':
        return 'redshift://demodb'
      case 'bigquery':
        return 'bigquery://demodb'
      case 'athena':
        return 'athena://demodb'
      case 'oracle':
        return 'oracle://demodb'
      case 'mysql':
        return 'mysql://demodb'
      case 'sqlserver':
        return 'sqlserver://demodb'
      case 'trino':
        return 'trino://demodb'
    }
  } else {
    switch (ds.type) {
      case 'psql':
        return `postgresql://${ds.data.host}:${ds.data.port}/${ds.data.database}`
      case 'redshift':
        return `redshift://${ds.data.host}:${ds.data.port}/${ds.data.database}`
      case 'bigquery':
        return `bigquery://${ds.data.projectId}`
      case 'athena':
        return `athena://${ds.data.region}.amazonaws.com:443?s3_staging_dir=${ds.data.s3OutputPath}&aws_access_key_id=********&aws_secret_access_key=********`
      case 'oracle':
        return `oracle://${ds.data.host}:${ds.data.port}/${ds.data.database}`
      case 'mysql':
        return `mysql://${ds.data.host}:${ds.data.port}/${ds.data.database}`
      case 'sqlserver':
        return `sqlserver://${ds.data.host}:${ds.data.port};databaseName=${ds.data.database};user=${ds.data.username};password=******;`
      case 'trino':
        return (
          `trino://${ds.data.host}:${ds.data.port}` +
          (ds.data.catalog ? `/${ds.data.catalog}` : '')
        )
    }
  }
}

interface LastConnectionProps {
  dataSource: DataSource
  onOpenOfflineDialog: (id: string) => void
}

function LastConnection(props: LastConnectionProps) {
  const prettyConnStatus = useMemo(() => {
    if (props.dataSource.data.isDemo) {
      return 'Online'
    }

    switch (props.dataSource.data.connStatus) {
      case 'online':
        return 'Online'
      case 'offline':
        return 'Offline'
      case 'checking':
        return 'Checking'
      default:
        return 'Unknown'
    }
  }, [props.dataSource.data.connStatus])

  const lastConnText = props.dataSource.data.isDemo
    ? 'just now'
    : props.dataSource.data.lastConnection === null
      ? 'never'
      : differenceInSeconds(
            new Date(),
            new Date(props.dataSource.data.lastConnection)
          ) < 30
        ? 'just now'
        : formatDistanceToNow(new Date(props.dataSource.data.lastConnection), {
            addSuffix: true,
          })

  const [statusBallColor, statusBallRippleColor] = useMemo(() => {
    if (props.dataSource.data.isDemo) {
      return ['bg-emerald-500', 'bg-emerald-500/20']
    }

    switch (props.dataSource.data.connStatus) {
      case 'online':
        return ['bg-emerald-500', 'bg-emerald-500/20']
      case 'offline':
        return ['bg-red-500', 'bg-red-500/20']
      case 'checking':
        return ['bg-yellow-500', 'bg-yellow-500/20']
      default:
        return ['bg-gray-300', 'bg-gray-300/20']
    }
  }, [props.dataSource.data.connStatus])

  const onStatusClick = useCallback(() => {
    if (props.dataSource.data.connStatus === 'offline') {
      props.onOpenOfflineDialog(props.dataSource.data.id)
    }
  }, [props.dataSource.data.connStatus, props.onOpenOfflineDialog])

  return (
    <div className="mt-1 flex items-center gap-x-1.5">
      <div
        className={clsx('flex-none rounded-full p-1', statusBallRippleColor)}
      >
        <div
          className={clsx(
            'h-1.5 w-1.5 rounded-full bg-emerald-500',
            statusBallColor
          )}
        />
      </div>
      <p className="text-xs leading-5 text-gray-500 flex space-x-2 items-center">
        <button
          className={
            props.dataSource.data.connStatus === 'offline'
              ? 'hover:underline cursor-pointer'
              : 'cursor-default'
          }
          onClick={onStatusClick}
        >
          {prettyConnStatus}
        </button>
        {props.dataSource.data.lastConnection && (
          <>
            <svg viewBox="0 0 2 2" className="h-0.5 w-0.5 fill-current">
              <circle cx={1} cy={1} r={1} />
            </svg>
            <span>Last pinged {lastConnText}</span>
          </>
        )}
      </p>
    </div>
  )
}

interface Props {
  workspaceId: string
  dataSources: APIDataSources
  onRemoveDataSource: (id: string) => void
  onPingDataSource: (id: string, type: string) => void
  onOpenOfflineDialog: (id: string) => void
  onSchemaExplorer: (id: string) => void
}

export default function DataSourcesList(props: Props) {
  const orderedAPIDataSources = useMemo(() => {
    console.log(props.dataSources)
    return props.dataSources.sort((a, b) => {
      if (a.config.data.name < b.config.data.name) return -1
      if (a.config.data.name > b.config.data.name) return 1
      return 0
    })
  }, [props.dataSources])

  if (props.dataSources.size === 0) {
    return <EmptyAPIDataSources workspaceId={props.workspaceId} />
  }

  return (
    <ul role="list" className="divide-y divide-gray-200 pt-1">
      {orderedAPIDataSources.map(({ config: dataSource }) => (
        <li
          key={dataSource.data.id}
          className="flex justify-between gap-x-6 py-5"
        >
          <div className="flex min-w-0 gap-x-4">
            <img
              className="h-12 w-12 flex-none"
              src={databaseImages(dataSource.type)}
              alt=""
            />
            <div className="min-w-0 flex-auto">
              <p className="text-sm font-semibold leading-6 text-gray-900">
                {dataSource.data.name}
              </p>
              <p className="mt-1 flex text-xs leading-5 text-gray-500">
                <span className="truncate">{databaseUrl(dataSource)}</span>
              </p>
            </div>
          </div>
          <div className="flex shrink-0 items-center gap-x-6">
            <div className="hidden sm:flex sm:flex-col sm:items-end">
              <p className="text-sm leading-6 text-gray-900">
                {dataSourcePrettyName(dataSource.type)}
              </p>
              <LastConnection
                dataSource={dataSource}
                onOpenOfflineDialog={props.onOpenOfflineDialog}
              />
            </div>
            <Menu as="div" className="relative flex-none">
              <Menu.Button className="-m-2.5 block p-2.5 text-gray-500 hover:text-gray-900">
                <span className="sr-only">Open options</span>
                <EllipsisVerticalIcon className="h-5 w-5" aria-hidden="true" />
              </Menu.Button>
              <Transition
                as={Fragment}
                enter="transition ease-out duration-100"
                enterFrom="transform opacity-0 scale-95"
                enterTo="transform opacity-100 scale-100"
                leave="transition ease-in duration-75"
                leaveFrom="transform opacity-100 scale-100"
                leaveTo="transform opacity-0 scale-95"
              >
                <Menu.Items className="absolute right-0 z-10 mt-2 w-32 origin-top-right rounded-md bg-white py-2 shadow-lg ring-1 ring-gray-900/5 focus:outline-none">
                  {!dataSource.data.isDemo && (
                    <Menu.Item>
                      {({ active }) => (
                        <Link
                          href={`/workspaces/${props.workspaceId}/data-sources/edit/${dataSource.data.id}`}
                          className={clsx(
                            active ? 'bg-gray-50' : '',
                            'block px-3 py-1 text-sm leading-6 text-gray-900'
                          )}
                        >
                          Edit
                          <span className="sr-only">
                            , {dataSource.data.name}
                          </span>
                        </Link>
                      )}
                    </Menu.Item>
                  )}
                  {!dataSource.data.isDemo && (
                    <Menu.Item>
                      {({ active }) => (
                        <button
                          onClick={() =>
                            props.onPingDataSource(
                              dataSource.data.id,
                              dataSource.type
                            )
                          }
                          className={clsx(
                            active ? 'bg-gray-50' : '',
                            'block px-3 py-1 text-sm leading-6 text-gray-900 w-full text-left'
                          )}
                        >
                          Ping
                          <span className="sr-only">
                            , {dataSource.data.name}
                          </span>
                        </button>
                      )}
                    </Menu.Item>
                  )}
                  <Menu.Item>
                    {({ active }) => (
                      <button
                        onClick={() => {
                          props.onSchemaExplorer(dataSource.data.id)
                        }}
                        className={clsx(
                          active ? 'bg-gray-50' : '',
                          'block px-3 py-1 text-sm leading-6 text-gray-900 w-full text-left'
                        )}
                      >
                        Explore schema
                        <span className="sr-only">
                          , {dataSource.data.name}
                        </span>
                      </button>
                    )}
                  </Menu.Item>
                  <Menu.Item>
                    {({ active }) => (
                      <button
                        onClick={() =>
                          props.onRemoveDataSource(dataSource.data.id)
                        }
                        className={clsx(
                          active ? 'bg-gray-50' : '',
                          'text-left w-full px-3 py-1 text-sm leading-6 text-red-600 block'
                        )}
                      >
                        Remove
                        <span className="sr-only">
                          , {dataSource.data.name}
                        </span>
                      </button>
                    )}
                  </Menu.Item>
                </Menu.Items>
              </Transition>
            </Menu>
          </div>
        </li>
      ))}
    </ul>
  )
}

interface EmptyAPIDataSourcesProps {
  workspaceId: string
}

function EmptyAPIDataSources(props: EmptyAPIDataSourcesProps) {
  return (
    <div className="py-6">
      <Link href={`/workspaces/${props.workspaceId}/data-sources/new`}>
        <div className="text-center py-12 bg-ceramic-50/60 hover:bg-ceramic-50 rounded-xl">
          <svg
            className="mx-auto h-12 w-12 text-gray-400"
            stroke="currentColor"
            fill="none"
            viewBox="0 0 48 48"
            aria-hidden="true"
          >
            <path
              strokeLinecap="round"
              strokeLinejoin="round"
              strokeWidth={2}
              d="M8 14v20c0 4.418 7.163 8 16 8 1.381 0 2.721-.087 4-.252M8 14c0 4.418 7.163 8 16 8s16-3.582 16-8M8 14c0-4.418 7.163-8 16-8s16 3.582 16 8m0 0v14m0-4c0 4.418-7.163 8-16 8S8 28.418 8 24m32 10v6m0 0v6m0-6h6m-6 0h-6"
            />
          </svg>
          <h3 className="mt-2 text-sm font-semibold text-gray-900">
            No data sources
          </h3>
          <p className="mt-1 text-sm text-gray-500">
            Add a data source to start running analyses.
          </p>
        </div>
      </Link>
    </div>
  )
}<|MERGE_RESOLUTION|>--- conflicted
+++ resolved
@@ -1,5 +1,5 @@
 import { APIDataSources } from '@/hooks/useDatasources'
-import type { DataSource, DataSourceType } from '@briefer/database'
+import type { DataSource } from '@briefer/database'
 import { Menu, Transition } from '@headlessui/react'
 import { EllipsisVerticalIcon } from '@heroicons/react/20/solid'
 import clsx from 'clsx'
@@ -7,21 +7,16 @@
 import Link from 'next/link'
 import { Fragment, useCallback, useMemo } from 'react'
 
-<<<<<<< HEAD
-=======
 export type DataSourceType =
   | 'psql'
   | 'mysql'
   | 'bigquery'
-  | 'snowflake'
   | 'athena'
   | 'redshift'
   | 'oracle'
-  | 'mysql'
   | 'trino'
   | 'sqlserver'
 
->>>>>>> 384fbe00
 export const dataSourcePrettyName = (t: DataSourceType): string => {
   switch (t) {
     case 'psql':
@@ -99,7 +94,7 @@
       case 'mysql':
         return `mysql://${ds.data.host}:${ds.data.port}/${ds.data.database}`
       case 'sqlserver':
-        return `sqlserver://${ds.data.host}:${ds.data.port};databaseName=${ds.data.database};user=${ds.data.username};password=******;`
+        return `sqlserver://${ds.data.host}:${ds.data.port};databaseName=${ds.data.database};user=${ds.data.username};`
       case 'trino':
         return (
           `trino://${ds.data.host}:${ds.data.port}` +
@@ -135,15 +130,15 @@
   const lastConnText = props.dataSource.data.isDemo
     ? 'just now'
     : props.dataSource.data.lastConnection === null
-      ? 'never'
-      : differenceInSeconds(
-            new Date(),
-            new Date(props.dataSource.data.lastConnection)
-          ) < 30
-        ? 'just now'
-        : formatDistanceToNow(new Date(props.dataSource.data.lastConnection), {
-            addSuffix: true,
-          })
+    ? 'never'
+    : differenceInSeconds(
+        new Date(),
+        new Date(props.dataSource.data.lastConnection)
+      ) < 30
+    ? 'just now'
+    : formatDistanceToNow(new Date(props.dataSource.data.lastConnection), {
+        addSuffix: true,
+      })
 
   const [statusBallColor, statusBallRippleColor] = useMemo(() => {
     if (props.dataSource.data.isDemo) {
